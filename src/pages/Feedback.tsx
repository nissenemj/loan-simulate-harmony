--- conflicted
+++ resolved
@@ -28,182 +28,6 @@
 import { BackgroundBeams } from "@/components/ui/background-beams";
 import BreadcrumbNav from "@/components/BreadcrumbNav";
 
-<<<<<<< HEAD
-import React, { useState } from 'react';
-import { useForm } from 'react-hook-form';
-import { z } from 'zod';
-import { zodResolver } from '@hookform/resolvers/zod';
-import { supabase } from '@/integrations/supabase/client';
-import { toast } from '@/components/ui/use-toast';
-import { Button } from '@/components/ui/button';
-import { Input } from '@/components/ui/input';
-import { Textarea } from '@/components/ui/textarea';
-import { 
-  Form, 
-  FormControl, 
-  FormField, 
-  FormItem, 
-  FormLabel, 
-  FormMessage 
-} from '@/components/ui/form';
-import { BackgroundBeams } from '@/components/ui/background-beams';
-import { useLanguage } from '@/contexts/LanguageContext';
-import { ValidatedInput } from '@/components/ui/validated-input';
-
-const feedbackSchema = z.object({
-  name: z.string().optional(),
-  email: z.string().email('Virheellinen sähköpostiosoite'),
-  message: z.string().min(10, 'Viestin tulee olla vähintään 10 merkkiä pitkä')
-});
-
-type FeedbackFormData = z.infer<typeof feedbackSchema>;
-
-const FeedbackPage: React.FC = () => {
-  const { t, language } = useLanguage();
-  const [isSubmitting, setIsSubmitting] = useState(false);
-
-  const form = useForm<FeedbackFormData>({
-    resolver: zodResolver(feedbackSchema),
-    defaultValues: {
-      name: '',
-      email: '',
-      message: ''
-    }
-  });
-
-  const onSubmit = async (data: FeedbackFormData) => {
-    setIsSubmitting(true);
-    try {
-      // Insert feedback to Supabase
-      const { error: feedbackError } = await supabase
-        .from('feedback')
-        .insert({ 
-          name: data.name, 
-          email: data.email, 
-          message: data.message 
-        });
-
-      if (feedbackError) throw feedbackError;
-
-      // Send email via edge function
-      const response = await fetch('https://jwzzkqelqsqsirfowevs.supabase.co/functions/v1/send-feedback', {
-        method: 'POST',
-        headers: {
-          'Content-Type': 'application/json',
-          'Authorization': `Bearer eyJhbGciOiJIUzI1NiIsInR5cCI6IkpXVCJ9.eyJpc3MiOiJzdXBhYmFzZSIsInJlZiI6Imp3enprcWVscXNxc2lyZm93ZXZzIiwicm9sZSI6ImFub24iLCJpYXQiOjE3NDIzOTE2OTMsImV4cCI6MjA1Nzk2NzY5M30.o7TJCcPktro0nhTCNdVnT3mTno2uqfE1Zy31giCb9TE`
-        },
-        body: JSON.stringify(data)
-      });
-
-      if (!response.ok) {
-        throw new Error('Sähköpostin lähettäminen epäonnistui');
-      }
-
-      toast({
-        title: t('feedback.successTitle'),
-        description: t('feedback.successMessage')
-      });
-
-      form.reset();
-    } catch (error) {
-      console.error('Feedback submission error:', error);
-      toast({
-        title: t('feedback.errorTitle'),
-        description: t('feedback.errorMessage'),
-        variant: 'destructive'
-      });
-    } finally {
-      setIsSubmitting(false);
-    }
-  };
-
-  const validateEmail = (value: string) => {
-    const isValid = /^[^\s@]+@[^\s@]+\.[^\s@]+$/.test(value);
-    return { 
-      isValid, 
-      message: isValid ? undefined : (language === 'fi' ? 'Virheellinen sähköpostiosoite' : 'Invalid email address') 
-    };
-  };
-
-  return (
-    <div className="h-auto min-h-[40rem] w-full rounded-md bg-background relative flex flex-col items-center justify-center antialiased py-10">
-      <div className="max-w-2xl mx-auto p-4">
-        <h1 className="relative z-10 text-3xl md:text-5xl bg-clip-text text-transparent bg-gradient-to-b from-foreground to-muted-foreground text-center font-sans font-bold mb-6">
-          {t('feedback.title')}
-        </h1>
-        <p className="text-muted-foreground max-w-lg mx-auto my-6 text-sm md:text-base text-center relative z-10">
-          {t('feedback.description')}
-        </p>
-        
-        <Form {...form}>
-          <form onSubmit={form.handleSubmit(onSubmit)} className="space-y-6 relative z-10">
-            <FormField
-              control={form.control}
-              name="name"
-              render={({ field }) => (
-                <FormItem>
-                  <FormLabel>{t('common.name')} ({t('common.optional')})</FormLabel>
-                  <FormControl>
-                    <Input 
-                      placeholder={t('feedback.namePlaceholder')} 
-                      className="h-12"
-                      {...field} 
-                    />
-                  </FormControl>
-                </FormItem>
-              )}
-            />
-            <FormField
-              control={form.control}
-              name="email"
-              render={({ field }) => (
-                <FormItem>
-                  <FormLabel>{t('common.email')}</FormLabel>
-                  <FormControl>
-                    <ValidatedInput
-                      type="email" 
-                      placeholder={t('feedback.emailPlaceholder')} 
-                      label={t('common.email')}
-                      validation={validateEmail}
-                      className="h-12"
-                      {...field} 
-                    />
-                  </FormControl>
-                  <FormMessage />
-                </FormItem>
-              )}
-            />
-            <FormField
-              control={form.control}
-              name="message"
-              render={({ field }) => (
-                <FormItem>
-                  <FormLabel>{t('feedback.message')}</FormLabel>
-                  <FormControl>
-                    <Textarea 
-                      placeholder={t('feedback.messagePlaceholder')} 
-                      className="min-h-32"
-                      {...field} 
-                    />
-                  </FormControl>
-                  <FormMessage />
-                </FormItem>
-              )}
-            />
-            <Button 
-              type="submit" 
-              className="w-full h-12 text-base" 
-              disabled={isSubmitting}
-            >
-              {isSubmitting ? t('common.submitting') : t('feedback.submit')}
-            </Button>
-          </form>
-        </Form>
-      </div>
-      <BackgroundBeams />
-    </div>
-  );
-=======
 // Palautelomakkeen validointikaavio
 const feedbackFormSchema = z.object({
 	name: z.string().min(2, {
@@ -465,7 +289,6 @@
 			</div>
 		</div>
 	);
->>>>>>> 82d5e211
 };
 
 export default Feedback;