
import { useState } from "react";
import { Link, useNavigate, useLocation } from "react-router-dom";
import { useAuth } from "@/contexts/AuthContext";
import { useLanguage } from "@/contexts/LanguageContext";
import { useIsMobile } from "@/hooks/use-mobile";
import {
<<<<<<< HEAD
  Sheet,
  SheetContent,
  SheetHeader,
  SheetTitle,
  SheetTrigger,
=======
	NavigationMenu,
	NavigationMenuList,
	NavigationMenuItem,
	NavigationMenuTrigger,
	NavigationMenuContent,
	NavigationMenuLink,
} from "@/components/ui/navigation-menu";
import {
	Sheet,
	SheetContent,
	SheetHeader,
	SheetTitle,
	SheetTrigger,
>>>>>>> 82d5e211
} from "@/components/ui/sheet";
import { Button } from "@/components/ui/button";
import {
	DropdownMenu,
	DropdownMenuContent,
	DropdownMenuItem,
	DropdownMenuLabel,
	DropdownMenuSeparator,
	DropdownMenuTrigger,
} from "@/components/ui/dropdown-menu";
<<<<<<< HEAD
import { ModeToggle } from "@/components/ModeToggle";
import { Menu, Navigation } from "lucide-react";
=======
import { ThemeToggle } from "@/components/ui/theme-toggle";
import { Menu, User } from "lucide-react";
>>>>>>> 82d5e211
import LanguageSwitcher from "./LanguageSwitcher";
import { toast } from "@/components/ui/use-toast";
import VelkavapausLogo from "./VelkavapausLogo";

const NavigationHeader = () => {
	const [open, setOpen] = useState(false);
	const { user, logout } = useAuth();
	const { t } = useLanguage();
	const isMobile = useIsMobile();
	const navigate = useNavigate();
	const location = useLocation();

	const handleLogout = async () => {
		try {
			await logout();
			setOpen(false);
			toast({
				title: "Logged out successfully",
				description: "You have been logged out of your account.",
			});
		} catch (error) {
			console.error("Logout error:", error);
			toast({
				title: "Logout failed",
				description: "There was a problem logging out. Please try again.",
				variant: "destructive",
			});
		}
	};

	const handleNavigation = (path: string) => {
		try {
			navigate(path);
			if (open) setOpen(false);
		} catch (error) {
			console.error("Navigation error:", error);
			toast({
				title: "Navigation error",
				description:
					"There was a problem navigating to the page. Please try again.",
				variant: "destructive",
			});
		}
	};

	const links = user
		? [
				{ href: "/dashboard", label: t("navigation.dashboard") },
				{ href: "/calculator", label: t("navigation.calculator") },
				{ href: "/debt-strategies", label: t("navigation.debtStrategies") },
				{ href: "/courses", label: t("navigation.courses") },
				{ href: "/blog", label: t("navigation.blog") },
				{ href: "/feedback", label: t("navigation.feedback") },
		  ]
		: [
				{ href: "/calculator", label: t("navigation.calculator") },
				{ href: "/debt-strategies", label: t("navigation.debtStrategies") },
				{ href: "/courses", label: t("navigation.courses") },
				{ href: "/blog", label: t("navigation.blog") },
				{ href: "/feedback", label: t("navigation.feedback") },
		  ];

<<<<<<< HEAD
  const isActive = (path: string) => {
    if (path === "/") {
      return location.pathname === "/";
    }
    return location.pathname === path || location.pathname.startsWith(`${path}/`);
  };

  return (
    <header className="sticky top-0 z-50 w-full border-b bg-background/95 backdrop-blur supports-[backdrop-filter]:bg-background/60">
      <div className="container flex h-16 items-center justify-between">
        <div className="flex items-center gap-6">
          <div 
            className="flex items-center cursor-pointer transition-opacity hover:opacity-90" 
            onClick={() => handleNavigation("/")}
          >
            <VelkavapausLogo />
          </div>
          
          <DesktopNav links={links} isActive={isActive} handleNavigation={handleNavigation} />
        </div>

        <div className="flex items-center gap-2">
          <div className="hidden md:flex items-center gap-2">
            <LanguageSwitcher />
            <ModeToggle />
            <DropdownMenu>
              <DropdownMenuTrigger asChild>
                <Button 
                  variant="outline" 
                  size="sm"
                  className="min-w-[120px] justify-start gap-2"
                >
                  <span className="truncate">
                    {user ? user.email : t("navigation.account")}
                  </span>
                </Button>
              </DropdownMenuTrigger>
              <DropdownMenuContent align="end" className="w-56">
                {!user ? (
                  <DropdownMenuItem onClick={() => handleNavigation("/auth")}>
                    {t("auth.login")}
                  </DropdownMenuItem>
                ) : (
                  <>
                    <DropdownMenuLabel className="truncate">{user.email}</DropdownMenuLabel>
                    <DropdownMenuSeparator />
                    <DropdownMenuItem onClick={handleLogout}>
                      {t("auth.logout")}
                    </DropdownMenuItem>
                  </>
                )}
              </DropdownMenuContent>
            </DropdownMenu>
          </div>
          
          <Sheet open={open} onOpenChange={setOpen}>
            <SheetTrigger asChild>
              <Button variant="ghost" size="icon" className="md:hidden">
                <Menu className="h-5 w-5" />
                <span className="sr-only">{t("navigation.menu")}</span>
              </Button>
            </SheetTrigger>
            <SheetContent side="right" className="w-[300px] sm:w-[400px]">
              <SheetHeader className="border-b pb-4 mb-4">
                <SheetTitle className="text-left">{t("app.title")}</SheetTitle>
              </SheetHeader>
              <nav className="flex flex-col space-y-2">
                {links.map((link) => (
                  <Button
                    key={link.href}
                    variant={isActive(link.href) ? "secondary" : "ghost"}
                    className="w-full justify-start gap-2 h-11"
                    onClick={() => handleNavigation(link.href)}
                  >
                    <Navigation className="h-4 w-4" />
                    {link.label}
                  </Button>
                ))}
              </nav>
              <div className="absolute bottom-6 left-6 right-6">
                <div className="flex flex-col gap-3">
                  {!user ? (
                    <Button
                      className="w-full"
                      onClick={() => handleNavigation("/auth")}
                    >
                      {t("auth.login")}
                    </Button>
                  ) : (
                    <Button
                      className="w-full"
                      variant="outline"
                      onClick={handleLogout}
                    >
                      {t("auth.logout")}
                    </Button>
                  )}
                  <div className="flex items-center justify-between">
                    <LanguageSwitcher />
                    <ModeToggle />
                  </div>
                </div>
              </div>
            </SheetContent>
          </Sheet>
        </div>
      </div>
    </header>
  );
=======
	const isActive = (path: string) => {
		if (path === "/") {
			return location.pathname === "/";
		}
		return (
			location.pathname === path ||
			(path !== "/" && location.pathname.startsWith(`${path}/`))
		);
	};

	return (
		<header className="sticky top-0 z-50 w-full border-b bg-background/95 backdrop-blur supports-[backdrop-filter]:bg-background/60">
			<div className="container flex h-16 items-center justify-between px-4">
				<div
					className="flex items-center cursor-pointer"
					onClick={() => navigate("/")}
				>
					<VelkavapausLogo />
				</div>

				{isMobile ? (
					<Sheet open={open} onOpenChange={setOpen}>
						<SheetTrigger asChild>
							<Button variant="ghost" size="sm" className="px-2">
								<Menu className="h-5 w-5" />
								<span className="sr-only">{t("navigation.menu")}</span>
							</Button>
						</SheetTrigger>
						<SheetContent side="left" className="w-[85vw] max-w-xs p-0">
							<SheetHeader className="p-4 border-b">
								<SheetTitle>{t("app.title")}</SheetTitle>
							</SheetHeader>
							<nav className="flex flex-col gap-1 p-4">
								{links.map((link) => (
									<Button
										key={link.href}
										variant={isActive(link.href) ? "secondary" : "ghost"}
										className="w-full justify-start"
										onClick={() => handleNavigation(link.href)}
									>
										{link.label}
									</Button>
								))}
							</nav>
							<div className="mt-auto p-4 border-t">
								<Button
									variant="default"
									size="lg"
									className="w-full h-12 text-base font-medium"
									onClick={() => handleNavigation("/calculator")}
								>
									{t("navigation.startFreeCalculation")}
								</Button>
							</div>
						</SheetContent>
					</Sheet>
				) : (
					<div className="flex items-center gap-4">
						<NavigationMenu className="hidden md:flex">
							<NavigationMenuList>
								{links.map((link) => (
									<NavigationMenuItem key={link.href}>
										<Button
											onClick={() => handleNavigation(link.href)}
											variant={isActive(link.href) ? "secondary" : "ghost"}
											className={cn(
												"h-9 px-4 py-2",
												isActive(link.href) &&
													"bg-accent text-accent-foreground"
											)}
										>
											{link.label}
										</Button>
									</NavigationMenuItem>
								))}
							</NavigationMenuList>
						</NavigationMenu>

						<div className="flex items-center gap-2">
							<Button
								variant="default"
								size="lg"
								className="h-10 px-6 text-base font-medium hidden md:flex"
								onClick={() => handleNavigation("/calculator")}
							>
								{t("navigation.startFreeCalculation")}
							</Button>
							<div className="flex items-center gap-2">
								<LanguageSwitcher />
								<ThemeToggle />
								<DropdownMenu>
									<DropdownMenuTrigger asChild>
										<Button variant="outline" size="sm" className="h-9">
											<User className="h-4 w-4 mr-2" />
											{user ? user.email : t("navigation.account")}
										</Button>
									</DropdownMenuTrigger>
									<DropdownMenuContent align="end" className="w-56">
										{!user ? (
											<DropdownMenuItem
												onClick={() => handleNavigation("/auth")}
											>
												{t("auth.login")}
											</DropdownMenuItem>
										) : (
											<>
												<DropdownMenuLabel>{user.email}</DropdownMenuLabel>
												<DropdownMenuSeparator />
												<DropdownMenuItem onClick={handleLogout}>
													{t("auth.logout")}
												</DropdownMenuItem>
											</>
										)}
									</DropdownMenuContent>
								</DropdownMenu>
							</div>
						</div>
					</div>
				)}
			</div>
		</header>
	);
>>>>>>> 82d5e211
};

// Define the props interface for the DesktopNav component
interface DesktopNavProps {
  links: Array<{ href: string; label: string }>;
  isActive: (path: string) => boolean;
  handleNavigation: (path: string) => void;
}

const DesktopNav = ({ links, isActive, handleNavigation }: DesktopNavProps) => (
  <nav className="hidden md:flex items-center gap-1">
    {links.map((link) => (
      <Button
        key={link.href}
        variant={isActive(link.href) ? "secondary" : "ghost"}
        className="px-3 h-9"
        onClick={() => handleNavigation(link.href)}
      >
        {link.label}
      </Button>
    ))}
  </nav>
);

export default NavigationHeader;<|MERGE_RESOLUTION|>--- conflicted
+++ resolved
@@ -1,17 +1,10 @@
-
 import { useState } from "react";
 import { Link, useNavigate, useLocation } from "react-router-dom";
 import { useAuth } from "@/contexts/AuthContext";
 import { useLanguage } from "@/contexts/LanguageContext";
 import { useIsMobile } from "@/hooks/use-mobile";
+import { cn } from "@/lib/utils";
 import {
-<<<<<<< HEAD
-  Sheet,
-  SheetContent,
-  SheetHeader,
-  SheetTitle,
-  SheetTrigger,
-=======
 	NavigationMenu,
 	NavigationMenuList,
 	NavigationMenuItem,
@@ -25,7 +18,6 @@
 	SheetHeader,
 	SheetTitle,
 	SheetTrigger,
->>>>>>> 82d5e211
 } from "@/components/ui/sheet";
 import { Button } from "@/components/ui/button";
 import {
@@ -36,13 +28,8 @@
 	DropdownMenuSeparator,
 	DropdownMenuTrigger,
 } from "@/components/ui/dropdown-menu";
-<<<<<<< HEAD
-import { ModeToggle } from "@/components/ModeToggle";
-import { Menu, Navigation } from "lucide-react";
-=======
 import { ThemeToggle } from "@/components/ui/theme-toggle";
 import { Menu, User } from "lucide-react";
->>>>>>> 82d5e211
 import LanguageSwitcher from "./LanguageSwitcher";
 import { toast } from "@/components/ui/use-toast";
 import VelkavapausLogo from "./VelkavapausLogo";
@@ -105,117 +92,6 @@
 				{ href: "/feedback", label: t("navigation.feedback") },
 		  ];
 
-<<<<<<< HEAD
-  const isActive = (path: string) => {
-    if (path === "/") {
-      return location.pathname === "/";
-    }
-    return location.pathname === path || location.pathname.startsWith(`${path}/`);
-  };
-
-  return (
-    <header className="sticky top-0 z-50 w-full border-b bg-background/95 backdrop-blur supports-[backdrop-filter]:bg-background/60">
-      <div className="container flex h-16 items-center justify-between">
-        <div className="flex items-center gap-6">
-          <div 
-            className="flex items-center cursor-pointer transition-opacity hover:opacity-90" 
-            onClick={() => handleNavigation("/")}
-          >
-            <VelkavapausLogo />
-          </div>
-          
-          <DesktopNav links={links} isActive={isActive} handleNavigation={handleNavigation} />
-        </div>
-
-        <div className="flex items-center gap-2">
-          <div className="hidden md:flex items-center gap-2">
-            <LanguageSwitcher />
-            <ModeToggle />
-            <DropdownMenu>
-              <DropdownMenuTrigger asChild>
-                <Button 
-                  variant="outline" 
-                  size="sm"
-                  className="min-w-[120px] justify-start gap-2"
-                >
-                  <span className="truncate">
-                    {user ? user.email : t("navigation.account")}
-                  </span>
-                </Button>
-              </DropdownMenuTrigger>
-              <DropdownMenuContent align="end" className="w-56">
-                {!user ? (
-                  <DropdownMenuItem onClick={() => handleNavigation("/auth")}>
-                    {t("auth.login")}
-                  </DropdownMenuItem>
-                ) : (
-                  <>
-                    <DropdownMenuLabel className="truncate">{user.email}</DropdownMenuLabel>
-                    <DropdownMenuSeparator />
-                    <DropdownMenuItem onClick={handleLogout}>
-                      {t("auth.logout")}
-                    </DropdownMenuItem>
-                  </>
-                )}
-              </DropdownMenuContent>
-            </DropdownMenu>
-          </div>
-          
-          <Sheet open={open} onOpenChange={setOpen}>
-            <SheetTrigger asChild>
-              <Button variant="ghost" size="icon" className="md:hidden">
-                <Menu className="h-5 w-5" />
-                <span className="sr-only">{t("navigation.menu")}</span>
-              </Button>
-            </SheetTrigger>
-            <SheetContent side="right" className="w-[300px] sm:w-[400px]">
-              <SheetHeader className="border-b pb-4 mb-4">
-                <SheetTitle className="text-left">{t("app.title")}</SheetTitle>
-              </SheetHeader>
-              <nav className="flex flex-col space-y-2">
-                {links.map((link) => (
-                  <Button
-                    key={link.href}
-                    variant={isActive(link.href) ? "secondary" : "ghost"}
-                    className="w-full justify-start gap-2 h-11"
-                    onClick={() => handleNavigation(link.href)}
-                  >
-                    <Navigation className="h-4 w-4" />
-                    {link.label}
-                  </Button>
-                ))}
-              </nav>
-              <div className="absolute bottom-6 left-6 right-6">
-                <div className="flex flex-col gap-3">
-                  {!user ? (
-                    <Button
-                      className="w-full"
-                      onClick={() => handleNavigation("/auth")}
-                    >
-                      {t("auth.login")}
-                    </Button>
-                  ) : (
-                    <Button
-                      className="w-full"
-                      variant="outline"
-                      onClick={handleLogout}
-                    >
-                      {t("auth.logout")}
-                    </Button>
-                  )}
-                  <div className="flex items-center justify-between">
-                    <LanguageSwitcher />
-                    <ModeToggle />
-                  </div>
-                </div>
-              </div>
-            </SheetContent>
-          </Sheet>
-        </div>
-      </div>
-    </header>
-  );
-=======
 	const isActive = (path: string) => {
 		if (path === "/") {
 			return location.pathname === "/";
@@ -338,29 +214,28 @@
 			</div>
 		</header>
 	);
->>>>>>> 82d5e211
 };
 
 // Define the props interface for the DesktopNav component
 interface DesktopNavProps {
-  links: Array<{ href: string; label: string }>;
-  isActive: (path: string) => boolean;
-  handleNavigation: (path: string) => void;
+	links: Array<{ href: string; label: string }>;
+	isActive: (path: string) => boolean;
+	handleNavigation: (path: string) => void;
 }
 
 const DesktopNav = ({ links, isActive, handleNavigation }: DesktopNavProps) => (
-  <nav className="hidden md:flex items-center gap-1">
-    {links.map((link) => (
-      <Button
-        key={link.href}
-        variant={isActive(link.href) ? "secondary" : "ghost"}
-        className="px-3 h-9"
-        onClick={() => handleNavigation(link.href)}
-      >
-        {link.label}
-      </Button>
-    ))}
-  </nav>
+	<nav className="hidden md:flex items-center gap-1">
+		{links.map((link) => (
+			<Button
+				key={link.href}
+				variant={isActive(link.href) ? "secondary" : "ghost"}
+				className="px-3 h-9"
+				onClick={() => handleNavigation(link.href)}
+			>
+				{link.label}
+			</Button>
+		))}
+	</nav>
 );
 
 export default NavigationHeader;