--- conflicted
+++ resolved
@@ -1,14 +1,5 @@
-<<<<<<< HEAD
-// Export all named exports from calculator components
-export { DebtConsolidationCalculator } from "./DebtConsolidationCalculator";
-export { DebtPayoffCalculator } from "./DebtPayoffCalculator";
+export { default as DebtConsolidationCalculator } from "./DebtConsolidationCalculator";
+export { default as DebtPayoffCalculator } from "./DebtPayoffCalculator";
 export { DebtPayoffTimeline } from "./DebtPayoffTimeline";
-export { ExtraPaymentCalculator } from "./ExtraPaymentCalculator";
-=======
-
-export { default as DebtConsolidationCalculator } from './DebtConsolidationCalculator';
-export { default as DebtPayoffCalculator } from './DebtPayoffCalculator';
-export { DebtPayoffTimeline } from './DebtPayoffTimeline';
-export { default as ExtraPaymentCalculator } from './ExtraPaymentCalculator';
-export { default as DebtVisualization } from './DebtVisualization';
->>>>>>> 3abe223d
+export { default as ExtraPaymentCalculator } from "./ExtraPaymentCalculator";
+export { default as DebtVisualization } from "./DebtVisualization";