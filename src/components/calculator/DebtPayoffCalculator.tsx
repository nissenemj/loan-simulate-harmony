<<<<<<< HEAD

import React, { useState, useEffect } from 'react';
import { Card, CardContent, CardDescription, CardHeader, CardTitle, CardFooter } from '@/components/ui/card';
import { Button } from '@/components/ui/button';
import { useLanguage } from '@/contexts/LanguageContext';
import { Debt, PaymentPlan, PaymentStrategy } from '@/utils/calculator/types';
import { calculatePaymentPlan } from '@/utils/calculator/debtCalculator';
import { useCalculationCache } from '@/hooks/useCalculationCache';
import { saveRepaymentStrategy } from '@/utils/repayment';
import { toast } from 'sonner';
import {
  Dialog,
  DialogContent,
  DialogDescription,
  DialogFooter,
  DialogHeader,
  DialogTitle,
  DialogTrigger,
} from '@/components/ui/dialog';
import { Input } from '@/components/ui/input';
import { Label } from '@/components/ui/label';
import {
  Select,
  SelectContent,
  SelectItem,
  SelectTrigger,
  SelectValue,
} from '@/components/ui/select';
import { RadioGroup, RadioGroupItem } from '@/components/ui/radio-group';
import { Info, Save } from 'lucide-react';
import { Alert, AlertDescription } from '@/components/ui/alert';
import { PrioritizationMethod } from '@/utils/repayment/types';

interface DebtPayoffCalculatorProps {
  initialDebts: Debt[];
  onSaveResults?: (plan: PaymentPlan) => void;
  onError?: (error: Error) => void;
  initialStrategy?: PaymentStrategy;
  initialMonthlyPayment?: number;
}

const DebtPayoffCalculator = ({ 
  initialDebts, 
  onSaveResults, 
  onError,
  initialStrategy,
  initialMonthlyPayment 
}: DebtPayoffCalculatorProps) => {
  const { t } = useLanguage();
  
  // State for calculation parameters
  const [debts, setDebts] = useState<Debt[]>(initialDebts);
  const [monthlyPayment, setMonthlyPayment] = useState<number>(
    initialMonthlyPayment || 
    Math.max(500, initialDebts.reduce((sum, debt) => sum + debt.minimumPayment, 0) * 1.2)
  );
  const [strategy, setStrategy] = useState<PaymentStrategy>(initialStrategy || 'avalanche');
  const [customOrder, setCustomOrder] = useState<string[]>([]);
  const [paymentPlan, setPaymentPlan] = useState<PaymentPlan | null>(null);
  const [calculationError, setCalculationError] = useState<string | null>(null);
  
  // Strategy saving state
  const [showSaveDialog, setShowSaveDialog] = useState(false);
  const [strategyName, setStrategyName] = useState('');
  
  // Cache for calculations
  const { getCachedResult, setCachedResult, generateCacheKey } = useCalculationCache<PaymentPlan>();
  
  // Recalculate when debts change
  useEffect(() => {
    setDebts(initialDebts);
    const minPayment = initialDebts.reduce((sum, debt) => sum + debt.minimumPayment, 0);
    if (!initialMonthlyPayment && (!monthlyPayment || monthlyPayment < minPayment)) {
      setMonthlyPayment(Math.max(500, minPayment * 1.2));
    }
  }, [initialDebts]);
  
  // Format currency for display
  const formatCurrency = (amount: number) => {
    return new Intl.NumberFormat('fi-FI', {
      style: 'currency',
      currency: 'EUR'
    }).format(amount);
  };
  
  // Calculate payment plan
  const calculatePayments = () => {
    // Check if we have any debts
    if (debts.length === 0) {
      setCalculationError(t('calculator.noDebtsError'));
      onError?.(new Error(t('calculator.noDebtsError')));
      return;
    }
    
    // Check if monthly payment is sufficient
    const minimumPaymentSum = debts.reduce((sum, debt) => sum + debt.minimumPayment, 0);
    if (monthlyPayment < minimumPaymentSum) {
      const error = t('calculator.insufficientPaymentError', {
        payment: formatCurrency(monthlyPayment),
        minimum: formatCurrency(minimumPaymentSum)
      });
      setCalculationError(error);
      onError?.(new Error(error));
      return;
    }
    
    try {
      // Check cache first
      const cacheKey = generateCacheKey(debts, monthlyPayment, strategy);
      const cachedPlan = getCachedResult(cacheKey);
      
      if (cachedPlan) {
        setPaymentPlan(cachedPlan);
        setCalculationError(null);
        onSaveResults?.(cachedPlan);
        return;
      }
      
      // Calculate new plan
      const plan = calculatePaymentPlan(
        debts,
        monthlyPayment,
        strategy,
        strategy === 'custom' ? customOrder : undefined
      );
      
      // Update state and cache
      setPaymentPlan(plan);
      setCalculationError(null);
      setCachedResult(cacheKey, plan);
      onSaveResults?.(plan);
    } catch (error) {
      console.error('Error calculating payment plan:', error);
      const errorMessage = error instanceof Error ? error.message : String(error);
      setCalculationError(errorMessage);
      onError?.(new Error(errorMessage));
    }
  };
  
  // Helper function to convert PaymentStrategy to PrioritizationMethod
  const convertToPrioritizationMethod = (paymentStrategy: PaymentStrategy): PrioritizationMethod => {
    if (paymentStrategy === 'avalanche') return 'avalanche';
    if (paymentStrategy === 'snowball') return 'snowball';
    return 'equal'; // 'custom' strategy is mapped to 'equal' in PrioritizationMethod
  };
  
  // Save strategy
  const handleSaveStrategy = () => {
    if (!paymentPlan || !strategyName.trim()) return;
    
    try {
      // Convert payment plan to repayment plan format
      const repaymentPlan = {
        timeline: paymentPlan.monthlyPlans.map(month => ({
          month: month.month,
          debts: month.payments.map(payment => {
            const debt = debts.find(d => d.id === payment.debtId);
            return {
              id: payment.debtId,
              name: debt?.name || payment.debtId,
              remainingBalance: payment.remainingBalance,
              payment: payment.amount,
              interestPaid: payment.interestPaid
            };
          }),
          totalRemaining: month.totalRemainingBalance,
          totalPaid: month.totalPaid,
          totalInterestPaid: month.totalInterestPaid,
          strategy: convertToPrioritizationMethod(strategy)
        })),
        isViable: true,
        monthlyAllocation: debts.map(debt => ({
          id: debt.id,
          name: debt.name,
          type: debt.type as any || 'loan',
          minPayment: debt.minimumPayment,
          extraPayment: 0,
          totalPayment: debt.minimumPayment
        })),
        totalMonths: paymentPlan.totalMonths,
        totalInterestPaid: paymentPlan.totalInterestPaid,
      };
      
      // Save the strategy
      saveRepaymentStrategy(
        strategyName.trim(),
        convertToPrioritizationMethod(strategy),
        monthlyPayment,
        repaymentPlan
      );
      
      // Close dialog and show success
      setShowSaveDialog(false);
      setStrategyName('');
      toast.success(t('calculator.strategySaved', { name: strategyName.trim() }));
    } catch (error) {
      console.error('Error saving strategy:', error);
      toast.error(t('calculator.strategySaveError'));
    }
  };
  
  return (
    <Card className="w-full">
      <CardHeader>
        <CardTitle>{t('calculator.debtPayoffCalculator')}</CardTitle>
        <CardDescription>{t('calculator.calculatorDescription')}</CardDescription>
      </CardHeader>
      <CardContent className="space-y-6">
        {/* Monthly payment input */}
        <div>
          <Label htmlFor="monthlyPayment" className="block mb-2">
            {t('calculator.monthlyPayment')}
          </Label>
          <div className="flex items-center gap-4">
            <Input
              id="monthlyPayment"
              type="number"
              min={0}
              step="10"
              value={monthlyPayment}
              onChange={(e) => setMonthlyPayment(parseFloat(e.target.value) || 0)}
              className="max-w-xs"
            />
            <span className="text-sm text-muted-foreground">
              {t('common.minimumRequired')}: {formatCurrency(debts.reduce((sum, debt) => sum + debt.minimumPayment, 0))}
            </span>
          </div>
        </div>
        
        {/* Strategy selection */}
        <div>
          <Label htmlFor="strategy" className="block mb-2">
            {t('common.repaymentStrategy')}
          </Label>
          <RadioGroup
            value={strategy}
            onValueChange={(value) => setStrategy(value as PaymentStrategy)}
            className="flex flex-col space-y-2"
          >
            <div className="flex items-center space-x-2">
              <RadioGroupItem value="avalanche" id="avalanche" />
              <Label htmlFor="avalanche" className="font-normal">
                {t('common.avalancheStrategy')}
                <p className="text-sm text-muted-foreground mt-1">
                  {t('common.avalancheDescription')}
                </p>
              </Label>
            </div>
            <div className="flex items-center space-x-2">
              <RadioGroupItem value="snowball" id="snowball" />
              <Label htmlFor="snowball" className="font-normal">
                {t('common.snowballStrategy')}
                <p className="text-sm text-muted-foreground mt-1">
                  {t('common.snowballDescription')}
                </p>
              </Label>
            </div>
          </RadioGroup>
        </div>
        
        {calculationError && (
          <Alert variant="destructive">
            <Info className="h-4 w-4" />
            <AlertDescription>{calculationError}</AlertDescription>
          </Alert>
        )}
        
        {paymentPlan && (
          <div className="grid grid-cols-1 md:grid-cols-3 gap-4 my-4">
            <div className="bg-primary/10 p-4 rounded-lg">
              <h3 className="font-medium text-sm">{t('calculator.totalMonths')}</h3>
              <p className="text-2xl font-bold">
                {paymentPlan.totalMonths}
              </p>
            </div>
            <div className="bg-primary/10 p-4 rounded-lg">
              <h3 className="font-medium text-sm">{t('calculator.payoffDate')}</h3>
              <p className="text-2xl font-bold">
                {new Date(paymentPlan.payoffDate).toLocaleDateString('fi-FI')}
              </p>
            </div>
            <div className="bg-primary/10 p-4 rounded-lg">
              <h3 className="font-medium text-sm">{t('calculator.totalInterestPaid')}</h3>
              <p className="text-2xl font-bold">
                {formatCurrency(paymentPlan.totalInterestPaid)}
              </p>
            </div>
          </div>
        )}
      </CardContent>
      <CardFooter className="flex justify-between">
        <Button onClick={calculatePayments}>
          {t('calculator.calculatePaymentPlan')}
        </Button>
        
        {paymentPlan && (
          <Dialog open={showSaveDialog} onOpenChange={setShowSaveDialog}>
            <DialogTrigger asChild>
              <Button variant="outline" className="flex items-center gap-2">
                <Save className="h-4 w-4" />
                {t('calculator.saveStrategy')}
              </Button>
            </DialogTrigger>
            <DialogContent>
              <DialogHeader>
                <DialogTitle>{t('calculator.saveStrategyTitle')}</DialogTitle>
                <DialogDescription>
                  {t('calculator.saveStrategyDescription')}
                </DialogDescription>
              </DialogHeader>
              
              <div className="py-4">
                <Label htmlFor="strategyName" className="block mb-2">
                  {t('calculator.strategyName')}
                </Label>
                <Input
                  id="strategyName"
                  value={strategyName}
                  onChange={(e) => setStrategyName(e.target.value)}
                  placeholder={t('calculator.strategyNamePlaceholder')}
                />
              </div>
              
              <DialogFooter>
                <Button variant="outline" onClick={() => setShowSaveDialog(false)}>
                  {t('common.cancel')}
                </Button>
                <Button onClick={handleSaveStrategy} disabled={!strategyName.trim()}>
                  {t('common.save')}
                </Button>
              </DialogFooter>
            </DialogContent>
          </Dialog>
        )}
      </CardFooter>
    </Card>
  );
=======
import React, { useState, useCallback, useMemo, useEffect } from "react";
import {
	Card,
	CardContent,
	CardHeader,
	CardTitle,
	CardDescription,
} from "@/components/ui/card";
import { Button } from "@/components/ui/button";
import { Label } from "@/components/ui/label";
import { Input } from "@/components/ui/input";
import { Alert, AlertDescription } from "@/components/ui/alert";
import { useLanguage } from "@/contexts/LanguageContext";
import { Debt, PaymentPlan } from "@/utils/calculator/types";
import { calculatePaymentPlan } from "@/utils/calculator/debtCalculator";
import { PrioritizationMethod } from "@/utils/repayment/types";
import {
	AlertCircle,
	Calculator,
	Trash2,
	PlusCircle,
	Banknote,
	Calendar,
	Percent,
} from "lucide-react";
import { useToast } from "@/hooks/use-toast";
import BudgetInput from "../BudgetInput";

interface DebtPayoffCalculatorProps {
	initialDebts: Debt[];
	onSaveResults: (plan: PaymentPlan) => void;
	onError: (error: Error) => void;
}

const DebtPayoffCalculator: React.FC<DebtPayoffCalculatorProps> = ({
	initialDebts,
	onSaveResults,
	onError,
}) => {
	const { t } = useLanguage();
	const { toast } = useToast();
	const [debts, setDebts] = useState<Debt[]>(initialDebts);
	const [monthlyBudget, setMonthlyBudget] = useState<number>(
		Math.max(
			1000,
			Math.ceil(
				initialDebts.reduce((sum, debt) => sum + debt.minimumPayment, 0) * 1.2
			)
		)
	);

	// Update debts when initialDebts changes
	useEffect(() => {
		console.log("DebtPayoffCalculator: initialDebts changed", initialDebts);
		setDebts(initialDebts);
	}, [initialDebts]);
	const [strategy, setStrategy] = useState<PrioritizationMethod>("avalanche");
	const [isCalculating, setIsCalculating] = useState(false);
	const [payoffPlan, setPayoffPlan] = useState<PaymentPlan | null>(null);
	const [error, setError] = useState<string | null>(null);

	const totalDebt = useMemo(
		() => debts.reduce((sum, debt) => sum + debt.balance, 0),
		[debts]
	);
	const totalMinPayment = useMemo(
		() => debts.reduce((sum, debt) => sum + debt.minimumPayment, 0),
		[debts]
	);

	const handleAddDebt = useCallback(() => {
		const newDebt: Debt = {
			id: `debt-${Date.now()}`,
			name: `${t("repayment.debtName")} ${debts.length + 1}`,
			balance: 0,
			interestRate: 0,
			minimumPayment: 0,
			type: "loan",
		};
		setDebts([...debts, newDebt]);
	}, [debts, t]);

	const handleRemoveDebt = useCallback(
		(id: string) => {
			setDebts(debts.filter((debt) => debt.id !== id));
		},
		[debts]
	);

	const handleUpdateDebt = useCallback(
		(id: string, field: keyof Debt, value: any) => {
			setDebts(
				debts.map((debt) => {
					if (debt.id === id) {
						return { ...debt, [field]: value };
					}
					return debt;
				})
			);
		},
		[debts]
	);

	const handleCalculate = useCallback(async () => {
		setError(null);

		if (debts.length === 0) {
			toast({
				title: t("errors.noDebtsTitle"),
				description: t("debtStrategies.addYourDebts"),
				variant: "destructive",
			});
			return;
		}

		const invalidDebts = debts.filter(
			(debt) =>
				debt.balance <= 0 || debt.interestRate < 0 || debt.minimumPayment <= 0
		);

		if (invalidDebts.length > 0) {
			toast({
				title: t("errors.invalidDataTitle"),
				description: t("errors.invalidDebtData"),
				variant: "destructive",
			});
			return;
		}

		if (monthlyBudget < totalMinPayment) {
			toast({
				title: t("errors.insufficientBudgetTitle"),
				description: t("debtStrategies.insufficientPayment"),
				variant: "destructive",
			});
			return;
		}

		setIsCalculating(true);

		try {
			const plan = await calculatePaymentPlan(
				debts,
				monthlyBudget,
				strategy as any
			);

			setPayoffPlan(plan);
			onSaveResults(plan);

			toast({
				title: t("repayment.planSummary"),
				description: t("repayment.planDescription"),
			});
		} catch (error) {
			console.error("Error calculating payment plan:", error);
			setError((error as Error).message);
			onError(error as Error);

			toast({
				title: t("debtStrategies.errorInCalculation"),
				description: t("debtStrategies.tryAgainHigherPayment"),
				variant: "destructive",
			});
		} finally {
			setIsCalculating(false);
		}
	}, [
		debts,
		monthlyBudget,
		strategy,
		onSaveResults,
		onError,
		toast,
		t,
		totalMinPayment,
	]);

	const handleBudgetChange = useCallback(
		(budget: number, method: PrioritizationMethod) => {
			setMonthlyBudget(budget);
			setStrategy(method);
			setTimeout(() => handleCalculate(), 0);
		},
		[handleCalculate]
	);

	return (
		<div className="space-y-8">
			<Card>
				<CardHeader>
					<CardTitle>{t("debtStrategies.calculatorIntro")}</CardTitle>
					<CardDescription>{t("repayment.enterBudgetPrompt")}</CardDescription>
				</CardHeader>

				<CardContent>
					<div className="space-y-8">
						<div className="space-y-4">
							<h3 className="text-lg font-medium">
								{t("debtStrategies.yourDebtsSection")}
							</h3>

							{debts.length > 0 ? (
								<div className="space-y-4">
									{debts.map((debt, index) => (
										<div
											key={debt.id}
											className="grid grid-cols-1 sm:grid-cols-2 lg:grid-cols-5 gap-4 p-4 border rounded-md"
										>
											<div>
												<Label htmlFor={`debt-name-${index}`}>
													{t("loan.name")}
												</Label>
												<Input
													id={`debt-name-${index}`}
													value={debt.name}
													onChange={(e) =>
														handleUpdateDebt(debt.id, "name", e.target.value)
													}
													placeholder={`${t("repayment.debtName")} ${
														index + 1
													}`}
													className="h-12 md:h-11"
												/>
											</div>

											<div>
												<Label htmlFor={`debt-balance-${index}`}>
													{t("loan.balance")}
												</Label>
												<div className="relative">
													<span className="absolute inset-y-0 left-3 flex items-center text-muted-foreground">
														€
													</span>
													<Input
														id={`debt-balance-${index}`}
														type="number"
														value={debt.balance}
														onChange={(e) =>
															handleUpdateDebt(
																debt.id,
																"balance",
																Number(e.target.value) || 0
															)
														}
														className="pl-8 h-12 md:h-11"
														placeholder="0"
														min="0"
														step="100"
													/>
												</div>
											</div>

											<div>
												<Label htmlFor={`debt-interest-${index}`}>
													{t("loan.interestRate")}
												</Label>
												<div className="relative">
													<Input
														id={`debt-interest-${index}`}
														type="number"
														value={debt.interestRate}
														onChange={(e) =>
															handleUpdateDebt(
																debt.id,
																"interestRate",
																Number(e.target.value) || 0
															)
														}
														className="pr-8 h-12 md:h-11"
														placeholder="0"
														min="0"
														step="0.1"
													/>
													<span className="absolute inset-y-0 right-3 flex items-center text-muted-foreground">
														%
													</span>
												</div>
											</div>

											<div>
												<Label htmlFor={`debt-payment-${index}`}>
													{t("repayment.minPayment")}
												</Label>
												<div className="relative">
													<span className="absolute inset-y-0 left-3 flex items-center text-muted-foreground">
														€
													</span>
													<Input
														id={`debt-payment-${index}`}
														type="number"
														value={debt.minimumPayment}
														onChange={(e) =>
															handleUpdateDebt(
																debt.id,
																"minimumPayment",
																Number(e.target.value) || 0
															)
														}
														className="pl-8 h-12 md:h-11"
														placeholder="0"
														min="0"
														step="10"
													/>
												</div>
											</div>

											<div className="flex items-end justify-end">
												<Button
													variant="outline"
													size="icon"
													onClick={() => handleRemoveDebt(debt.id)}
													className="h-12 w-12 md:h-11 md:w-11"
												>
													<Trash2 className="h-4 w-4" />
												</Button>
											</div>
										</div>
									))}
								</div>
							) : (
								<Alert>
									<AlertCircle className="h-4 w-4" />
									<AlertDescription>
										{t("debtStrategies.addYourDebts")}
									</AlertDescription>
								</Alert>
							)}

							<Button
								variant="outline"
								onClick={handleAddDebt}
								className="w-full h-12 md:h-11"
							>
								<PlusCircle className="mr-2 h-4 w-4" />
								{t("debtStrategies.addDebtButton")}
							</Button>
						</div>

						<div>
							<BudgetInput
								onCalculate={handleBudgetChange}
								defaultBudget={monthlyBudget}
								method={strategy}
							/>
						</div>

						{debts.length > 0 && (
							<div className="flex justify-end">
								<Button
									onClick={handleCalculate}
									disabled={isCalculating}
									className="w-full md:w-auto h-12 md:h-11"
								>
									<Calculator className="mr-2 h-4 w-4" />
									{isCalculating
										? t("common.calculating")
										: t("debtStrategies.calculateButton")}
								</Button>
							</div>
						)}

						{payoffPlan && (
							<div className="border rounded-md p-4 bg-muted/50">
								<h3 className="text-lg font-medium mb-4">
									{t("debtStrategies.summaryTitle")}
								</h3>

								<div className="grid grid-cols-1 md:grid-cols-3 gap-4">
									<div className="flex flex-col p-4 bg-card rounded-md border">
										<span className="text-sm text-muted-foreground flex items-center">
											<Banknote className="h-4 w-4 mr-2" />
											{t("debtStrategies.totalDebt")}
										</span>
										<span className="text-2xl font-bold mt-1">
											€{totalDebt.toLocaleString("fi-FI")}
										</span>
									</div>

									<div className="flex flex-col p-4 bg-card rounded-md border">
										<span className="text-sm text-muted-foreground flex items-center">
											<Calendar className="h-4 w-4 mr-2" />
											{t("debtStrategies.timeToPayoff")}
										</span>
										<span className="text-2xl font-bold mt-1">
											{payoffPlan.totalMonths} {t("form.months")}
										</span>
									</div>

									<div className="flex flex-col p-4 bg-card rounded-md border">
										<span className="text-sm text-muted-foreground flex items-center">
											<Percent className="h-4 w-4 mr-2" />
											{t("debtStrategies.interestPaid")}
										</span>
										<span className="text-2xl font-bold mt-1">
											€{payoffPlan.totalInterestPaid.toLocaleString("fi-FI")}
										</span>
									</div>
								</div>

								<div className="grid grid-cols-3 gap-4 mt-4">
									<div>
										<span className="text-sm text-muted-foreground">
											{t("debtStrategies.minPayment")}
										</span>
										<p className="font-medium">
											€{totalMinPayment.toLocaleString("fi-FI")}
										</p>
									</div>

									<div>
										<span className="text-sm text-muted-foreground">
											{t("debtStrategies.additionalPayment")}
										</span>
										<p className="font-medium">
											€
											{(monthlyBudget - totalMinPayment).toLocaleString(
												"fi-FI"
											)}
										</p>
									</div>

									<div>
										<span className="text-sm text-muted-foreground">
											{t("debtStrategies.totalMonthly")}
										</span>
										<p className="font-medium">
											€{monthlyBudget.toLocaleString("fi-FI")}
										</p>
									</div>
								</div>
							</div>
						)}

						{error && (
							<Alert variant="destructive">
								<AlertCircle className="h-4 w-4" />
								<AlertDescription>{error}</AlertDescription>
							</Alert>
						)}
					</div>
				</CardContent>
			</Card>
		</div>
	);
>>>>>>> 82d5e211
};

export default DebtPayoffCalculator;<|MERGE_RESOLUTION|>--- conflicted
+++ resolved
@@ -1,342 +1,3 @@
-<<<<<<< HEAD
-
-import React, { useState, useEffect } from 'react';
-import { Card, CardContent, CardDescription, CardHeader, CardTitle, CardFooter } from '@/components/ui/card';
-import { Button } from '@/components/ui/button';
-import { useLanguage } from '@/contexts/LanguageContext';
-import { Debt, PaymentPlan, PaymentStrategy } from '@/utils/calculator/types';
-import { calculatePaymentPlan } from '@/utils/calculator/debtCalculator';
-import { useCalculationCache } from '@/hooks/useCalculationCache';
-import { saveRepaymentStrategy } from '@/utils/repayment';
-import { toast } from 'sonner';
-import {
-  Dialog,
-  DialogContent,
-  DialogDescription,
-  DialogFooter,
-  DialogHeader,
-  DialogTitle,
-  DialogTrigger,
-} from '@/components/ui/dialog';
-import { Input } from '@/components/ui/input';
-import { Label } from '@/components/ui/label';
-import {
-  Select,
-  SelectContent,
-  SelectItem,
-  SelectTrigger,
-  SelectValue,
-} from '@/components/ui/select';
-import { RadioGroup, RadioGroupItem } from '@/components/ui/radio-group';
-import { Info, Save } from 'lucide-react';
-import { Alert, AlertDescription } from '@/components/ui/alert';
-import { PrioritizationMethod } from '@/utils/repayment/types';
-
-interface DebtPayoffCalculatorProps {
-  initialDebts: Debt[];
-  onSaveResults?: (plan: PaymentPlan) => void;
-  onError?: (error: Error) => void;
-  initialStrategy?: PaymentStrategy;
-  initialMonthlyPayment?: number;
-}
-
-const DebtPayoffCalculator = ({ 
-  initialDebts, 
-  onSaveResults, 
-  onError,
-  initialStrategy,
-  initialMonthlyPayment 
-}: DebtPayoffCalculatorProps) => {
-  const { t } = useLanguage();
-  
-  // State for calculation parameters
-  const [debts, setDebts] = useState<Debt[]>(initialDebts);
-  const [monthlyPayment, setMonthlyPayment] = useState<number>(
-    initialMonthlyPayment || 
-    Math.max(500, initialDebts.reduce((sum, debt) => sum + debt.minimumPayment, 0) * 1.2)
-  );
-  const [strategy, setStrategy] = useState<PaymentStrategy>(initialStrategy || 'avalanche');
-  const [customOrder, setCustomOrder] = useState<string[]>([]);
-  const [paymentPlan, setPaymentPlan] = useState<PaymentPlan | null>(null);
-  const [calculationError, setCalculationError] = useState<string | null>(null);
-  
-  // Strategy saving state
-  const [showSaveDialog, setShowSaveDialog] = useState(false);
-  const [strategyName, setStrategyName] = useState('');
-  
-  // Cache for calculations
-  const { getCachedResult, setCachedResult, generateCacheKey } = useCalculationCache<PaymentPlan>();
-  
-  // Recalculate when debts change
-  useEffect(() => {
-    setDebts(initialDebts);
-    const minPayment = initialDebts.reduce((sum, debt) => sum + debt.minimumPayment, 0);
-    if (!initialMonthlyPayment && (!monthlyPayment || monthlyPayment < minPayment)) {
-      setMonthlyPayment(Math.max(500, minPayment * 1.2));
-    }
-  }, [initialDebts]);
-  
-  // Format currency for display
-  const formatCurrency = (amount: number) => {
-    return new Intl.NumberFormat('fi-FI', {
-      style: 'currency',
-      currency: 'EUR'
-    }).format(amount);
-  };
-  
-  // Calculate payment plan
-  const calculatePayments = () => {
-    // Check if we have any debts
-    if (debts.length === 0) {
-      setCalculationError(t('calculator.noDebtsError'));
-      onError?.(new Error(t('calculator.noDebtsError')));
-      return;
-    }
-    
-    // Check if monthly payment is sufficient
-    const minimumPaymentSum = debts.reduce((sum, debt) => sum + debt.minimumPayment, 0);
-    if (monthlyPayment < minimumPaymentSum) {
-      const error = t('calculator.insufficientPaymentError', {
-        payment: formatCurrency(monthlyPayment),
-        minimum: formatCurrency(minimumPaymentSum)
-      });
-      setCalculationError(error);
-      onError?.(new Error(error));
-      return;
-    }
-    
-    try {
-      // Check cache first
-      const cacheKey = generateCacheKey(debts, monthlyPayment, strategy);
-      const cachedPlan = getCachedResult(cacheKey);
-      
-      if (cachedPlan) {
-        setPaymentPlan(cachedPlan);
-        setCalculationError(null);
-        onSaveResults?.(cachedPlan);
-        return;
-      }
-      
-      // Calculate new plan
-      const plan = calculatePaymentPlan(
-        debts,
-        monthlyPayment,
-        strategy,
-        strategy === 'custom' ? customOrder : undefined
-      );
-      
-      // Update state and cache
-      setPaymentPlan(plan);
-      setCalculationError(null);
-      setCachedResult(cacheKey, plan);
-      onSaveResults?.(plan);
-    } catch (error) {
-      console.error('Error calculating payment plan:', error);
-      const errorMessage = error instanceof Error ? error.message : String(error);
-      setCalculationError(errorMessage);
-      onError?.(new Error(errorMessage));
-    }
-  };
-  
-  // Helper function to convert PaymentStrategy to PrioritizationMethod
-  const convertToPrioritizationMethod = (paymentStrategy: PaymentStrategy): PrioritizationMethod => {
-    if (paymentStrategy === 'avalanche') return 'avalanche';
-    if (paymentStrategy === 'snowball') return 'snowball';
-    return 'equal'; // 'custom' strategy is mapped to 'equal' in PrioritizationMethod
-  };
-  
-  // Save strategy
-  const handleSaveStrategy = () => {
-    if (!paymentPlan || !strategyName.trim()) return;
-    
-    try {
-      // Convert payment plan to repayment plan format
-      const repaymentPlan = {
-        timeline: paymentPlan.monthlyPlans.map(month => ({
-          month: month.month,
-          debts: month.payments.map(payment => {
-            const debt = debts.find(d => d.id === payment.debtId);
-            return {
-              id: payment.debtId,
-              name: debt?.name || payment.debtId,
-              remainingBalance: payment.remainingBalance,
-              payment: payment.amount,
-              interestPaid: payment.interestPaid
-            };
-          }),
-          totalRemaining: month.totalRemainingBalance,
-          totalPaid: month.totalPaid,
-          totalInterestPaid: month.totalInterestPaid,
-          strategy: convertToPrioritizationMethod(strategy)
-        })),
-        isViable: true,
-        monthlyAllocation: debts.map(debt => ({
-          id: debt.id,
-          name: debt.name,
-          type: debt.type as any || 'loan',
-          minPayment: debt.minimumPayment,
-          extraPayment: 0,
-          totalPayment: debt.minimumPayment
-        })),
-        totalMonths: paymentPlan.totalMonths,
-        totalInterestPaid: paymentPlan.totalInterestPaid,
-      };
-      
-      // Save the strategy
-      saveRepaymentStrategy(
-        strategyName.trim(),
-        convertToPrioritizationMethod(strategy),
-        monthlyPayment,
-        repaymentPlan
-      );
-      
-      // Close dialog and show success
-      setShowSaveDialog(false);
-      setStrategyName('');
-      toast.success(t('calculator.strategySaved', { name: strategyName.trim() }));
-    } catch (error) {
-      console.error('Error saving strategy:', error);
-      toast.error(t('calculator.strategySaveError'));
-    }
-  };
-  
-  return (
-    <Card className="w-full">
-      <CardHeader>
-        <CardTitle>{t('calculator.debtPayoffCalculator')}</CardTitle>
-        <CardDescription>{t('calculator.calculatorDescription')}</CardDescription>
-      </CardHeader>
-      <CardContent className="space-y-6">
-        {/* Monthly payment input */}
-        <div>
-          <Label htmlFor="monthlyPayment" className="block mb-2">
-            {t('calculator.monthlyPayment')}
-          </Label>
-          <div className="flex items-center gap-4">
-            <Input
-              id="monthlyPayment"
-              type="number"
-              min={0}
-              step="10"
-              value={monthlyPayment}
-              onChange={(e) => setMonthlyPayment(parseFloat(e.target.value) || 0)}
-              className="max-w-xs"
-            />
-            <span className="text-sm text-muted-foreground">
-              {t('common.minimumRequired')}: {formatCurrency(debts.reduce((sum, debt) => sum + debt.minimumPayment, 0))}
-            </span>
-          </div>
-        </div>
-        
-        {/* Strategy selection */}
-        <div>
-          <Label htmlFor="strategy" className="block mb-2">
-            {t('common.repaymentStrategy')}
-          </Label>
-          <RadioGroup
-            value={strategy}
-            onValueChange={(value) => setStrategy(value as PaymentStrategy)}
-            className="flex flex-col space-y-2"
-          >
-            <div className="flex items-center space-x-2">
-              <RadioGroupItem value="avalanche" id="avalanche" />
-              <Label htmlFor="avalanche" className="font-normal">
-                {t('common.avalancheStrategy')}
-                <p className="text-sm text-muted-foreground mt-1">
-                  {t('common.avalancheDescription')}
-                </p>
-              </Label>
-            </div>
-            <div className="flex items-center space-x-2">
-              <RadioGroupItem value="snowball" id="snowball" />
-              <Label htmlFor="snowball" className="font-normal">
-                {t('common.snowballStrategy')}
-                <p className="text-sm text-muted-foreground mt-1">
-                  {t('common.snowballDescription')}
-                </p>
-              </Label>
-            </div>
-          </RadioGroup>
-        </div>
-        
-        {calculationError && (
-          <Alert variant="destructive">
-            <Info className="h-4 w-4" />
-            <AlertDescription>{calculationError}</AlertDescription>
-          </Alert>
-        )}
-        
-        {paymentPlan && (
-          <div className="grid grid-cols-1 md:grid-cols-3 gap-4 my-4">
-            <div className="bg-primary/10 p-4 rounded-lg">
-              <h3 className="font-medium text-sm">{t('calculator.totalMonths')}</h3>
-              <p className="text-2xl font-bold">
-                {paymentPlan.totalMonths}
-              </p>
-            </div>
-            <div className="bg-primary/10 p-4 rounded-lg">
-              <h3 className="font-medium text-sm">{t('calculator.payoffDate')}</h3>
-              <p className="text-2xl font-bold">
-                {new Date(paymentPlan.payoffDate).toLocaleDateString('fi-FI')}
-              </p>
-            </div>
-            <div className="bg-primary/10 p-4 rounded-lg">
-              <h3 className="font-medium text-sm">{t('calculator.totalInterestPaid')}</h3>
-              <p className="text-2xl font-bold">
-                {formatCurrency(paymentPlan.totalInterestPaid)}
-              </p>
-            </div>
-          </div>
-        )}
-      </CardContent>
-      <CardFooter className="flex justify-between">
-        <Button onClick={calculatePayments}>
-          {t('calculator.calculatePaymentPlan')}
-        </Button>
-        
-        {paymentPlan && (
-          <Dialog open={showSaveDialog} onOpenChange={setShowSaveDialog}>
-            <DialogTrigger asChild>
-              <Button variant="outline" className="flex items-center gap-2">
-                <Save className="h-4 w-4" />
-                {t('calculator.saveStrategy')}
-              </Button>
-            </DialogTrigger>
-            <DialogContent>
-              <DialogHeader>
-                <DialogTitle>{t('calculator.saveStrategyTitle')}</DialogTitle>
-                <DialogDescription>
-                  {t('calculator.saveStrategyDescription')}
-                </DialogDescription>
-              </DialogHeader>
-              
-              <div className="py-4">
-                <Label htmlFor="strategyName" className="block mb-2">
-                  {t('calculator.strategyName')}
-                </Label>
-                <Input
-                  id="strategyName"
-                  value={strategyName}
-                  onChange={(e) => setStrategyName(e.target.value)}
-                  placeholder={t('calculator.strategyNamePlaceholder')}
-                />
-              </div>
-              
-              <DialogFooter>
-                <Button variant="outline" onClick={() => setShowSaveDialog(false)}>
-                  {t('common.cancel')}
-                </Button>
-                <Button onClick={handleSaveStrategy} disabled={!strategyName.trim()}>
-                  {t('common.save')}
-                </Button>
-              </DialogFooter>
-            </DialogContent>
-          </Dialog>
-        )}
-      </CardFooter>
-    </Card>
-  );
-=======
 import React, { useState, useCallback, useMemo, useEffect } from "react";
 import {
 	Card,
@@ -782,7 +443,6 @@
 			</Card>
 		</div>
 	);
->>>>>>> 82d5e211
 };
 
 export default DebtPayoffCalculator;