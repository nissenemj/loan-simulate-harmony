<<<<<<< HEAD
import React from "react";
import {
	BrowserRouter as Router,
	Route,
	Routes,
	Navigate,
} from "react-router-dom";
import { ThemeProvider } from "@/components/theme-provider";
import { LanguageProvider } from "./contexts/LanguageContext";
import { AuthProvider } from "./contexts/AuthContext";
import { ErrorProvider } from "./contexts/ErrorContext";
import { HelmetProvider } from "react-helmet-async";
import NavigationHeader from "./components/NavigationHeader";
import Footer from "./components/Footer";
import { Toaster } from "@/components/ui/toaster";
import { Toaster as Sonner } from "@/components/ui/sonner";
import ProtectedRoute from "./components/ProtectedRoute";
import { Suspense, lazy } from "react";
import CookieConsentBanner from "./components/CookieConsentBanner";

// Lazy-loaded components
const BlogPost = lazy(() => import("./pages/BlogPost"));
const BlogAdmin = lazy(() => import("./pages/BlogAdmin"));
const CoursePage = lazy(() => import("./pages/CoursePage"));
const CourseAdmin = lazy(() => import("./pages/CourseAdmin"));
const FileStoragePage = lazy(() => import("./pages/FileStoragePage"));
const Blog = lazy(() => import("./pages/Blog"));
const LandingPage = lazy(() => import("./pages/LandingPage"));
const AboutPage = lazy(() => import("./pages/AboutPage"));
const Dashboard = lazy(() => import("./pages/Dashboard"));
const Index = lazy(() => import("./pages/Index"));
const Auth = lazy(() => import("./pages/Auth"));
const DebtStrategies = lazy(() => import("./pages/DebtStrategies"));
const DebtSummaryPage = lazy(() => import("./pages/DebtSummaryPage"));
const Feedback = lazy(() => import("./pages/Feedback"));

function App() {
	return (
		<HelmetProvider>
			<ThemeProvider
				attribute="class"
				defaultTheme="system"
				enableSystem
				disableTransitionOnChange
			>
				<Router>
					<AuthProvider>
						<LanguageProvider>
							<ErrorProvider>
								<div className="flex flex-col min-h-screen">
									<NavigationHeader />
									<main className="flex-grow">
										<Suspense
											fallback={
												<div className="flex items-center justify-center min-h-screen">
													<div className="animate-spin h-8 w-8 border-4 border-primary border-t-transparent rounded-full"></div>
												</div>
											}
										>
											<Routes>
												<Route path="/" element={<LandingPage />} />
												<Route path="/about" element={<AboutPage />} />
												<Route path="/calculator" element={<Index />} />
												<Route path="/blog" element={<Blog />} />
												<Route path="/blog/:postId" element={<BlogPost />} />
												<Route
													path="/blog-admin"
													element={
														<ProtectedRoute>
															<BlogAdmin />
														</ProtectedRoute>
													}
												/>
												<Route
													path="/admin/blog"
													element={<Navigate to="/blog-admin" replace />}
												/>
												<Route path="/courses" element={<CoursePage />} />
												<Route
													path="/courses/admin"
													element={
														<ProtectedRoute>
															<CourseAdmin />
														</ProtectedRoute>
													}
												/>
												<Route
													path="/files"
													element={
														<ProtectedRoute>
															<FileStoragePage />
														</ProtectedRoute>
													}
												/>
												<Route
													path="/dashboard"
													element={
														<ProtectedRoute>
															<Dashboard />
														</ProtectedRoute>
													}
												/>
												<Route path="/auth" element={<Auth />} />
												<Route
													path="/app"
													element={<Navigate to="/dashboard" replace />}
												/>
												<Route
													path="/debt-strategies"
													element={<DebtStrategies />}
												/>
												<Route
													path="/debt-summary"
													element={<DebtSummaryPage />}
												/>
												<Route
													path="/creditCards"
													element={
														<ProtectedRoute>
															<CreditCardsPage />
														</ProtectedRoute>
													}
												/>
												<Route path="/feedback" element={<Feedback />} />
											</Routes>
										</Suspense>
									</main>
									<Footer />
									<Toaster />
									<Sonner />
									<CookieConsentBanner />
								</div>
							</ErrorProvider>
						</LanguageProvider>
					</AuthProvider>
				</Router>
			</ThemeProvider>
		</HelmetProvider>
	);
=======
import React, { Suspense, lazy } from 'react';
import { BrowserRouter as Router, Route, Routes, Navigate } from 'react-router-dom';
import { ThemeProvider } from "@/components/theme-provider"
import { LanguageProvider } from './contexts/LanguageContext';
import { AuthProvider } from './contexts/AuthContext';
import { ErrorProvider } from './contexts/ErrorContext';
import { HelmetProvider } from 'react-helmet-async';
import NavigationHeader from './components/NavigationHeader';
import Footer from './components/Footer';
import { Toaster } from "@/components/ui/toaster";
import ProtectedRoute from './components/ProtectedRoute';
import Feedback from './pages/Feedback';

// Lazy-loaded components
const BlogPost = lazy(() => import('./pages/BlogPost'));
const BlogAdmin = lazy(() => import('./pages/BlogAdmin'));
const CoursePage = lazy(() => import('./pages/CoursePage'));
const CourseAdmin = lazy(() => import('./pages/CourseAdmin'));
const FileStoragePage = lazy(() => import('./pages/FileStoragePage'));
const Blog = lazy(() => import('./pages/Blog'));
const LandingPage = lazy(() => import('./pages/LandingPage'));
const AboutPage = lazy(() => import('./pages/AboutPage'));
const Dashboard = lazy(() => import('./pages/Dashboard'));
const Index = lazy(() => import('./pages/Index'));
const Auth = lazy(() => import('./pages/Auth'));
const DebtStrategies = lazy(() => import('./pages/DebtStrategies'));
const DebtSummaryPage = lazy(() => import('./pages/DebtSummaryPage'));
const Glossary = lazy(() => import('./pages/Glossary'));

function App() {
  return (
    <HelmetProvider>
      <ThemeProvider
        attribute="class"
        defaultTheme="system"
        enableSystem
        disableTransitionOnChange
      >
        <Router>
          <AuthProvider>
            <LanguageProvider>
              <ErrorProvider>
                <div className="flex flex-col min-h-screen">
                  <NavigationHeader />
                  <main className="flex-grow">
                    <Suspense fallback={
                      <div className="flex items-center justify-center min-h-screen">
                        <div className="animate-spin h-8 w-8 border-4 border-primary border-t-transparent rounded-full"></div>
                      </div>
                    }>
                      <Routes>
                        <Route path="/" element={<LandingPage />} />
                        <Route path="/about" element={<AboutPage />} />
                        <Route path="/calculator" element={<Index />} />
                        <Route path="/blog" element={<Blog />} />
                        <Route path="/blog/:postId" element={<BlogPost />} />
                        <Route path="/blog-admin" element={
                          <ProtectedRoute>
                            <BlogAdmin />
                          </ProtectedRoute>
                        } />
                        <Route path="/admin/blog" element={<Navigate to="/blog-admin" replace />} />
                        <Route path="/courses" element={<CoursePage />} />
                        <Route path="/courses/admin" element={
                          <ProtectedRoute>
                            <CourseAdmin />
                          </ProtectedRoute>
                        } />
                        <Route path="/files" element={
                          <ProtectedRoute>
                            <FileStoragePage />
                          </ProtectedRoute>
                        } />
                        <Route path="/dashboard" element={
                          <ProtectedRoute>
                            <Dashboard />
                          </ProtectedRoute>
                        } />
                        <Route path="/auth" element={<Auth />} />
                        <Route path="/app" element={<Navigate to="/dashboard" replace />} />
                        <Route path="/debt-strategies" element={<DebtStrategies />} />
                        <Route path="/debt-summary" element={<DebtSummaryPage />} />
                        <Route path="/glossary" element={<Glossary />} />
                        <Route path="/feedback" element={<Feedback />} />
                      </Routes>
                    </Suspense>
                  </main>
                  <Footer />
                  <Toaster />
                </div>
              </ErrorProvider>
            </LanguageProvider>
          </AuthProvider>
        </Router>
      </ThemeProvider>
    </HelmetProvider>
  );
>>>>>>> 5de1a4d5
}

export default App;<|MERGE_RESOLUTION|>--- conflicted
+++ resolved
@@ -1,5 +1,4 @@
-<<<<<<< HEAD
-import React from "react";
+import React, { Suspense, lazy } from "react";
 import {
 	BrowserRouter as Router,
 	Route,
@@ -16,7 +15,6 @@
 import { Toaster } from "@/components/ui/toaster";
 import { Toaster as Sonner } from "@/components/ui/sonner";
 import ProtectedRoute from "./components/ProtectedRoute";
-import { Suspense, lazy } from "react";
 import CookieConsentBanner from "./components/CookieConsentBanner";
 
 // Lazy-loaded components
@@ -34,6 +32,7 @@
 const DebtStrategies = lazy(() => import("./pages/DebtStrategies"));
 const DebtSummaryPage = lazy(() => import("./pages/DebtSummaryPage"));
 const Feedback = lazy(() => import("./pages/Feedback"));
+const Glossary = lazy(() => import("./pages/Glossary"));
 
 function App() {
 	return (
@@ -114,14 +113,7 @@
 													path="/debt-summary"
 													element={<DebtSummaryPage />}
 												/>
-												<Route
-													path="/creditCards"
-													element={
-														<ProtectedRoute>
-															<CreditCardsPage />
-														</ProtectedRoute>
-													}
-												/>
+												<Route path="/glossary" element={<Glossary />} />
 												<Route path="/feedback" element={<Feedback />} />
 											</Routes>
 										</Suspense>
@@ -138,105 +130,6 @@
 			</ThemeProvider>
 		</HelmetProvider>
 	);
-=======
-import React, { Suspense, lazy } from 'react';
-import { BrowserRouter as Router, Route, Routes, Navigate } from 'react-router-dom';
-import { ThemeProvider } from "@/components/theme-provider"
-import { LanguageProvider } from './contexts/LanguageContext';
-import { AuthProvider } from './contexts/AuthContext';
-import { ErrorProvider } from './contexts/ErrorContext';
-import { HelmetProvider } from 'react-helmet-async';
-import NavigationHeader from './components/NavigationHeader';
-import Footer from './components/Footer';
-import { Toaster } from "@/components/ui/toaster";
-import ProtectedRoute from './components/ProtectedRoute';
-import Feedback from './pages/Feedback';
-
-// Lazy-loaded components
-const BlogPost = lazy(() => import('./pages/BlogPost'));
-const BlogAdmin = lazy(() => import('./pages/BlogAdmin'));
-const CoursePage = lazy(() => import('./pages/CoursePage'));
-const CourseAdmin = lazy(() => import('./pages/CourseAdmin'));
-const FileStoragePage = lazy(() => import('./pages/FileStoragePage'));
-const Blog = lazy(() => import('./pages/Blog'));
-const LandingPage = lazy(() => import('./pages/LandingPage'));
-const AboutPage = lazy(() => import('./pages/AboutPage'));
-const Dashboard = lazy(() => import('./pages/Dashboard'));
-const Index = lazy(() => import('./pages/Index'));
-const Auth = lazy(() => import('./pages/Auth'));
-const DebtStrategies = lazy(() => import('./pages/DebtStrategies'));
-const DebtSummaryPage = lazy(() => import('./pages/DebtSummaryPage'));
-const Glossary = lazy(() => import('./pages/Glossary'));
-
-function App() {
-  return (
-    <HelmetProvider>
-      <ThemeProvider
-        attribute="class"
-        defaultTheme="system"
-        enableSystem
-        disableTransitionOnChange
-      >
-        <Router>
-          <AuthProvider>
-            <LanguageProvider>
-              <ErrorProvider>
-                <div className="flex flex-col min-h-screen">
-                  <NavigationHeader />
-                  <main className="flex-grow">
-                    <Suspense fallback={
-                      <div className="flex items-center justify-center min-h-screen">
-                        <div className="animate-spin h-8 w-8 border-4 border-primary border-t-transparent rounded-full"></div>
-                      </div>
-                    }>
-                      <Routes>
-                        <Route path="/" element={<LandingPage />} />
-                        <Route path="/about" element={<AboutPage />} />
-                        <Route path="/calculator" element={<Index />} />
-                        <Route path="/blog" element={<Blog />} />
-                        <Route path="/blog/:postId" element={<BlogPost />} />
-                        <Route path="/blog-admin" element={
-                          <ProtectedRoute>
-                            <BlogAdmin />
-                          </ProtectedRoute>
-                        } />
-                        <Route path="/admin/blog" element={<Navigate to="/blog-admin" replace />} />
-                        <Route path="/courses" element={<CoursePage />} />
-                        <Route path="/courses/admin" element={
-                          <ProtectedRoute>
-                            <CourseAdmin />
-                          </ProtectedRoute>
-                        } />
-                        <Route path="/files" element={
-                          <ProtectedRoute>
-                            <FileStoragePage />
-                          </ProtectedRoute>
-                        } />
-                        <Route path="/dashboard" element={
-                          <ProtectedRoute>
-                            <Dashboard />
-                          </ProtectedRoute>
-                        } />
-                        <Route path="/auth" element={<Auth />} />
-                        <Route path="/app" element={<Navigate to="/dashboard" replace />} />
-                        <Route path="/debt-strategies" element={<DebtStrategies />} />
-                        <Route path="/debt-summary" element={<DebtSummaryPage />} />
-                        <Route path="/glossary" element={<Glossary />} />
-                        <Route path="/feedback" element={<Feedback />} />
-                      </Routes>
-                    </Suspense>
-                  </main>
-                  <Footer />
-                  <Toaster />
-                </div>
-              </ErrorProvider>
-            </LanguageProvider>
-          </AuthProvider>
-        </Router>
-      </ThemeProvider>
-    </HelmetProvider>
-  );
->>>>>>> 5de1a4d5
 }
 
 export default App;