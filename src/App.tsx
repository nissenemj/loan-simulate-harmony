--- conflicted
+++ resolved
@@ -1,175 +1,140 @@
-<<<<<<< HEAD
-// App.tsx (päivitetty)
+import React from "react";
+import {
+	BrowserRouter as Router,
+	Route,
+	Routes,
+	Navigate,
+} from "react-router-dom";
+import { ThemeProvider } from "@/components/theme-provider";
+import { LanguageProvider } from "./contexts/LanguageContext";
+import { AuthProvider } from "./contexts/AuthContext";
+import { ErrorProvider } from "./contexts/ErrorContext";
+import { HelmetProvider } from "react-helmet-async";
+import NavigationHeader from "./components/NavigationHeader";
+import Footer from "./components/Footer";
 import { Toaster } from "@/components/ui/toaster";
 import { Toaster as Sonner } from "@/components/ui/sonner";
-import { TooltipProvider } from "@/components/ui/tooltip";
-import { QueryClient, QueryClientProvider } from "@tanstack/react-query";
-import { BrowserRouter, Routes, Route } from "react-router-dom";
-import { HelmetProvider } from "react-helmet-async";
-import { LanguageProvider } from "@/contexts/LanguageContext";
-import { AuthProvider } from "@/contexts/AuthContext";
-import Index from "./pages/Index";
-import NotFound from "./pages/NotFound";
-import LoanTerms from "./pages/LoanTerms";
-import DebtSummaryPage from "./pages/DebtSummaryPage";
-import Auth from "./pages/Auth";
-import NavigationHeader from "./components/NavigationHeader";
 import ProtectedRoute from "./components/ProtectedRoute";
-import LandingPage from "./pages/LandingPage";
-import PrivacyPolicy from "./pages/PrivacyPolicy";
-import TermsOfService from "./pages/TermsOfService";
-import CookiePolicy from "./pages/CookiePolicy";
+import { Suspense, lazy } from "react";
 import CookieConsentBanner from "./components/CookieConsentBanner";
-import Dashboard from "./pages/Dashboard";
-import CreditCardsPage from "./pages/CreditCardsPage"; // Lisätään CreditCardsPage
-=======
-import React from 'react';
-import { BrowserRouter as Router, Route, Routes, Navigate } from 'react-router-dom';
-import { ThemeProvider } from "@/components/theme-provider"
-import { LanguageProvider } from './contexts/LanguageContext';
-import { AuthProvider } from './contexts/AuthContext';
-import { ErrorProvider } from './contexts/ErrorContext';
-import { HelmetProvider } from 'react-helmet-async';
-import NavigationHeader from './components/NavigationHeader';
-import Footer from './components/Footer';
-import { Toaster } from "@/components/ui/toaster";
-import ProtectedRoute from './components/ProtectedRoute';
-import { Suspense, lazy } from 'react';
->>>>>>> 1a34e7f2
 
 // Lazy-loaded components
-const BlogPost = lazy(() => import('./pages/BlogPost'));
-const BlogAdmin = lazy(() => import('./pages/BlogAdmin'));
-const CoursePage = lazy(() => import('./pages/CoursePage'));
-const CourseAdmin = lazy(() => import('./pages/CourseAdmin'));
-const FileStoragePage = lazy(() => import('./pages/FileStoragePage'));
-const Blog = lazy(() => import('./pages/Blog'));
-const LandingPage = lazy(() => import('./pages/LandingPage'));
-const AboutPage = lazy(() => import('./pages/AboutPage'));
-const Dashboard = lazy(() => import('./pages/Dashboard'));
-const Index = lazy(() => import('./pages/Index'));
-const Auth = lazy(() => import('./pages/Auth'));
-const DebtStrategies = lazy(() => import('./pages/DebtStrategies'));
-const DebtSummaryPage = lazy(() => import('./pages/DebtSummaryPage'));
+const BlogPost = lazy(() => import("./pages/BlogPost"));
+const BlogAdmin = lazy(() => import("./pages/BlogAdmin"));
+const CoursePage = lazy(() => import("./pages/CoursePage"));
+const CourseAdmin = lazy(() => import("./pages/CourseAdmin"));
+const FileStoragePage = lazy(() => import("./pages/FileStoragePage"));
+const Blog = lazy(() => import("./pages/Blog"));
+const LandingPage = lazy(() => import("./pages/LandingPage"));
+const AboutPage = lazy(() => import("./pages/AboutPage"));
+const Dashboard = lazy(() => import("./pages/Dashboard"));
+const Index = lazy(() => import("./pages/Index"));
+const Auth = lazy(() => import("./pages/Auth"));
+const DebtStrategies = lazy(() => import("./pages/DebtStrategies"));
+const DebtSummaryPage = lazy(() => import("./pages/DebtSummaryPage"));
 
 function App() {
-  return (
-    <HelmetProvider>
-<<<<<<< HEAD
-      <TooltipProvider>
-        <LanguageProvider>
-          <BrowserRouter>
-            <AuthProvider>
-              <Toaster />
-              <Sonner />
-              <CookieConsentBanner />
-              <Routes>
-                <Route path="/" element={<LandingPage />} />
-                <Route path="/auth" element={<Auth />} />
-                <Route path="/dashboard" element={
-                  <ProtectedRoute>
-                    <NavigationHeader />
-                    <Dashboard />
-                  </ProtectedRoute>
-                } />
-                <Route path="/loans" element={
-                  <ProtectedRoute>
-                    <NavigationHeader />
-                    <Index />
-                  </ProtectedRoute>
-                } />
-                <Route path="/creditCards" element={
-                  <ProtectedRoute>
-                    <NavigationHeader />
-                    <CreditCardsPage />
-                  </ProtectedRoute>
-                } /> {/* Lisätty /creditCards-reitti */}
-                <Route path="/terms" element={
-                  <>
-                    <NavigationHeader />
-                    <LoanTerms />
-                  </>
-                } />
-                <Route path="/debt-summary" element={
-                  <ProtectedRoute>
-                    <NavigationHeader />
-                    <DebtSummaryPage />
-                  </ProtectedRoute>
-                } />
-                <Route path="/privacy-policy" element={<PrivacyPolicy />} />
-                <Route path="/terms-of-service" element={<TermsOfService />} />
-                <Route path="/cookie-policy" element={<CookiePolicy />} />
-                <Route path="*" element={<NotFound />} />
-              </Routes>
-            </AuthProvider>
-          </BrowserRouter>
-        </LanguageProvider>
-      </TooltipProvider>
-=======
-      <ThemeProvider
-        attribute="class"
-        defaultTheme="system"
-        enableSystem
-        disableTransitionOnChange
-      >
-        <Router>
-          <AuthProvider>
-            <LanguageProvider>
-              <ErrorProvider>
-                <div className="flex flex-col min-h-screen">
-                  <NavigationHeader />
-                  <main className="flex-grow">
-                    <Suspense fallback={
-                      <div className="flex items-center justify-center min-h-screen">
-                        <div className="animate-spin h-8 w-8 border-4 border-primary border-t-transparent rounded-full"></div>
-                      </div>
-                    }>
-                      <Routes>
-                        <Route path="/" element={<LandingPage />} />
-                        <Route path="/about" element={<AboutPage />} />
-                        <Route path="/calculator" element={<Index />} />
-                        <Route path="/blog" element={<Blog />} />
-                        <Route path="/blog/:postId" element={<BlogPost />} />
-                        <Route path="/blog-admin" element={
-                          <ProtectedRoute>
-                            <BlogAdmin />
-                          </ProtectedRoute>
-                        } />
-                        <Route path="/admin/blog" element={<Navigate to="/blog-admin" replace />} />
-                        <Route path="/courses" element={<CoursePage />} />
-                        <Route path="/courses/admin" element={
-                          <ProtectedRoute>
-                            <CourseAdmin />
-                          </ProtectedRoute>
-                        } />
-                        <Route path="/files" element={
-                          <ProtectedRoute>
-                            <FileStoragePage />
-                          </ProtectedRoute>
-                        } />
-                        <Route path="/dashboard" element={
-                          <ProtectedRoute>
-                            <Dashboard />
-                          </ProtectedRoute>
-                        } />
-                        <Route path="/auth" element={<Auth />} />
-                        <Route path="/app" element={<Navigate to="/dashboard" replace />} />
-                        <Route path="/debt-strategies" element={<DebtStrategies />} />
-                        <Route path="/debt-summary" element={<DebtSummaryPage />} />
-                      </Routes>
-                    </Suspense>
-                  </main>
-                  <Footer />
-                  <Toaster />
-                </div>
-              </ErrorProvider>
-            </LanguageProvider>
-          </AuthProvider>
-        </Router>
-      </ThemeProvider>
->>>>>>> 1a34e7f2
-    </HelmetProvider>
-  );
+	return (
+		<HelmetProvider>
+			<ThemeProvider
+				attribute="class"
+				defaultTheme="system"
+				enableSystem
+				disableTransitionOnChange
+			>
+				<Router>
+					<AuthProvider>
+						<LanguageProvider>
+							<ErrorProvider>
+								<div className="flex flex-col min-h-screen">
+									<NavigationHeader />
+									<main className="flex-grow">
+										<Suspense
+											fallback={
+												<div className="flex items-center justify-center min-h-screen">
+													<div className="animate-spin h-8 w-8 border-4 border-primary border-t-transparent rounded-full"></div>
+												</div>
+											}
+										>
+											<Routes>
+												<Route path="/" element={<LandingPage />} />
+												<Route path="/about" element={<AboutPage />} />
+												<Route path="/calculator" element={<Index />} />
+												<Route path="/blog" element={<Blog />} />
+												<Route path="/blog/:postId" element={<BlogPost />} />
+												<Route
+													path="/blog-admin"
+													element={
+														<ProtectedRoute>
+															<BlogAdmin />
+														</ProtectedRoute>
+													}
+												/>
+												<Route
+													path="/admin/blog"
+													element={<Navigate to="/blog-admin" replace />}
+												/>
+												<Route path="/courses" element={<CoursePage />} />
+												<Route
+													path="/courses/admin"
+													element={
+														<ProtectedRoute>
+															<CourseAdmin />
+														</ProtectedRoute>
+													}
+												/>
+												<Route
+													path="/files"
+													element={
+														<ProtectedRoute>
+															<FileStoragePage />
+														</ProtectedRoute>
+													}
+												/>
+												<Route
+													path="/dashboard"
+													element={
+														<ProtectedRoute>
+															<Dashboard />
+														</ProtectedRoute>
+													}
+												/>
+												<Route path="/auth" element={<Auth />} />
+												<Route
+													path="/app"
+													element={<Navigate to="/dashboard" replace />}
+												/>
+												<Route
+													path="/debt-strategies"
+													element={<DebtStrategies />}
+												/>
+												<Route
+													path="/debt-summary"
+													element={<DebtSummaryPage />}
+												/>
+												<Route
+													path="/creditCards"
+													element={
+														<ProtectedRoute>
+															<CreditCardsPage />
+														</ProtectedRoute>
+													}
+												/>
+											</Routes>
+										</Suspense>
+									</main>
+									<Footer />
+									<Toaster />
+									<Sonner />
+									<CookieConsentBanner />
+								</div>
+							</ErrorProvider>
+						</LanguageProvider>
+					</AuthProvider>
+				</Router>
+			</ThemeProvider>
+		</HelmetProvider>
+	);
 }
 
 export default App;