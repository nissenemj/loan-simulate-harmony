import {
	createContext,
	useContext,
	useEffect,
	useState,
	ReactNode,
} from "react";
import { useNavigate } from "react-router-dom";
import { supabase } from "@/integrations/supabase/client";
import type { User, Session } from "@supabase/supabase-js";

interface AuthContextType {
	user: User | null;
	session: Session | null;
	isLoading: boolean;
	logout: () => Promise<void>;
	signOut: () => Promise<void>;
}

const AuthContext = createContext<AuthContextType | undefined>(undefined);

export function AuthProvider({ children }: { children: ReactNode }) {
	const [user, setUser] = useState<User | null>(null);
	const [session, setSession] = useState<Session | null>(null);
	const [isLoading, setIsLoading] = useState(true);
	const navigate = useNavigate();

	useEffect(() => {
		// Get initial session
		const getInitialSession = async () => {
			const { data } = await supabase.auth.getSession();
			setSession(data.session);
			setUser(data.session?.user ?? null);
			setIsLoading(false);
		};

		getInitialSession();

<<<<<<< HEAD
		// Listen for auth changes
		const {
			data: { subscription },
		} = supabase.auth.onAuthStateChange((event, session) => {
			setSession(session);
			setUser(session?.user ?? null);
			setIsLoading(false);

			// Redirect to dashboard on sign in or to intended path if set
			if (event === "SIGNED_IN") {
				// Check if the user was trying to access a specific page
				const intendedPath = sessionStorage.getItem("intendedPath");
				if (intendedPath) {
					sessionStorage.removeItem("intendedPath");
					navigate(intendedPath);
				} else {
					navigate("/dashboard");
				}
			}
		});

		return () => {
			subscription.unsubscribe();
		};
	}, [navigate]);

	const signOut = async () => {
		await supabase.auth.signOut();
		navigate("/");
	};

	// Adding the logout method as an alias to signOut for compatibility
	const logout = signOut;
=======
  useEffect(() => {
    // Set up auth state listener first
    const { data: { subscription } } = supabase.auth.onAuthStateChange(
      (event, session) => {
        setSession(session);
        setUser(session?.user ?? null);
        setIsLoading(false);
        
        // Redirect to dashboard on sign in
        if (event === 'SIGNED_IN') {
          navigate('/dashboard');
        }
      }
    );

    // Then check for existing session
    const getInitialSession = async () => {
      try {
        const { data } = await supabase.auth.getSession();
        setSession(data.session);
        setUser(data.session?.user ?? null);
      } catch (error) {
        console.error("Error getting session:", error);
      } finally {
        setIsLoading(false);
      }
    };

    getInitialSession();

    return () => {
      subscription.unsubscribe();
    };
  }, [navigate]);

  const signOut = async () => {
    try {
      await supabase.auth.signOut();
      navigate("/");
    } catch (error) {
      console.error("Error signing out:", error);
    }
  };
  
  // Adding the logout method as an alias to signOut for compatibility
  const logout = signOut;
>>>>>>> a82c4307

	return (
		<AuthContext.Provider value={{ user, session, isLoading, signOut, logout }}>
			{children}
		</AuthContext.Provider>
	);
}

export function useAuth() {
	const context = useContext(AuthContext);
	if (context === undefined) {
		throw new Error("useAuth must be used within an AuthProvider");
	}
	return context;
}<|MERGE_RESOLUTION|>--- conflicted
+++ resolved
@@ -26,18 +26,7 @@
 	const navigate = useNavigate();
 
 	useEffect(() => {
-		// Get initial session
-		const getInitialSession = async () => {
-			const { data } = await supabase.auth.getSession();
-			setSession(data.session);
-			setUser(data.session?.user ?? null);
-			setIsLoading(false);
-		};
-
-		getInitialSession();
-
-<<<<<<< HEAD
-		// Listen for auth changes
+		// Set up auth state listener first
 		const {
 			data: { subscription },
 		} = supabase.auth.onAuthStateChange((event, session) => {
@@ -58,66 +47,37 @@
 			}
 		});
 
+		// Then check for existing session
+		const getInitialSession = async () => {
+			try {
+				const { data } = await supabase.auth.getSession();
+				setSession(data.session);
+				setUser(data.session?.user ?? null);
+			} catch (error) {
+				console.error("Error getting session:", error);
+			} finally {
+				setIsLoading(false);
+			}
+		};
+
+		getInitialSession();
+
 		return () => {
 			subscription.unsubscribe();
 		};
 	}, [navigate]);
 
 	const signOut = async () => {
-		await supabase.auth.signOut();
-		navigate("/");
+		try {
+			await supabase.auth.signOut();
+			navigate("/");
+		} catch (error) {
+			console.error("Error signing out:", error);
+		}
 	};
 
 	// Adding the logout method as an alias to signOut for compatibility
 	const logout = signOut;
-=======
-  useEffect(() => {
-    // Set up auth state listener first
-    const { data: { subscription } } = supabase.auth.onAuthStateChange(
-      (event, session) => {
-        setSession(session);
-        setUser(session?.user ?? null);
-        setIsLoading(false);
-        
-        // Redirect to dashboard on sign in
-        if (event === 'SIGNED_IN') {
-          navigate('/dashboard');
-        }
-      }
-    );
-
-    // Then check for existing session
-    const getInitialSession = async () => {
-      try {
-        const { data } = await supabase.auth.getSession();
-        setSession(data.session);
-        setUser(data.session?.user ?? null);
-      } catch (error) {
-        console.error("Error getting session:", error);
-      } finally {
-        setIsLoading(false);
-      }
-    };
-
-    getInitialSession();
-
-    return () => {
-      subscription.unsubscribe();
-    };
-  }, [navigate]);
-
-  const signOut = async () => {
-    try {
-      await supabase.auth.signOut();
-      navigate("/");
-    } catch (error) {
-      console.error("Error signing out:", error);
-    }
-  };
-  
-  // Adding the logout method as an alias to signOut for compatibility
-  const logout = signOut;
->>>>>>> a82c4307
 
 	return (
 		<AuthContext.Provider value={{ user, session, isLoading, signOut, logout }}>
